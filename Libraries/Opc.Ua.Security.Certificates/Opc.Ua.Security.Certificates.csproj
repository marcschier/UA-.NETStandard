﻿<Project Sdk="Microsoft.NET.Sdk">
  <PropertyGroup>
    <AssemblyName>Opc.Ua.Security.Certificates</AssemblyName>
    <TargetFramework>net6.0</TargetFramework>
    <PackageId>OPCFoundation.NetStandard.Opc.Ua.Security.Certificates</PackageId>
    <RootNamespace>Opc.Ua.Security.Certificates</RootNamespace>
    <Description>OPC UA Security X509 Certificates Class Library</Description>
    <IsPackable>true</IsPackable>
    <GenerateDocumentationFile>true</GenerateDocumentationFile>
  </PropertyGroup>
  <PropertyGroup Condition="'$(TargetFramework)' == 'netstandard2.1'">
    <DefineConstants>$(DefineConstants);ECC_SUPPORT</DefineConstants>
  </PropertyGroup>
  <PropertyGroup Condition="'$(TargetFramework)' == 'net472'">
    <DefineConstants>$(DefineConstants);ECC_SUPPORT</DefineConstants>
  </PropertyGroup>
  <PropertyGroup Condition="'$(TargetFramework)' == 'net5.0'">
    <DefineConstants>$(DefineConstants);ECC_SUPPORT</DefineConstants>
  </PropertyGroup>
<<<<<<< HEAD
  <PropertyGroup Condition="'$(TargetFramework)' == 'net6.0'">
    <DefineConstants>$(DefineConstants);ECC_SUPPORT</DefineConstants>
  </PropertyGroup>
=======

  <PropertyGroup Condition="'$(TargetFramework)' == 'net6.0'">
    <DefineConstants>$(DefineConstants);ECC_SUPPORT</DefineConstants>
  </PropertyGroup>

>>>>>>> da005ce2
  <PropertyGroup Condition="'$(Configuration)' == 'Debug'">
    <PackageId>$(PackageId).Debug</PackageId>
  </PropertyGroup>
  <PropertyGroup Condition="'$(SignAssembly)' == 'true'">
    <DefineConstants>$(DefineConstants);SIGNASSEMBLY</DefineConstants>
  </PropertyGroup>
  <ItemGroup>
    <None Remove="C:\git\furly\opc-connect\ua\/Licenses/OPC Foundation REDISTRIBUTABLES Agreement of Use.txt" />
    <None Remove="C:\git\furly\opc-connect\ua\/nuget/logo.jpg" />
  </ItemGroup>
  <ItemGroup>
    <PackageReference Include="System.Formats.Asn1" Version="6.0.0" />
  </ItemGroup>
  <ItemGroup Condition="'$(TargetFramework)' == 'net462'">
    <PackageReference Include="Portable.BouncyCastle" Version="1.9.0" />
  </ItemGroup>
  <ItemGroup Condition="'$(TargetFramework)' == 'net472'">
    <PackageReference Include="Portable.BouncyCastle" Version="1.9.0" />
  </ItemGroup>
  <ItemGroup Condition="'$(TargetFramework)' == 'netstandard2.0'">
    <PackageReference Include="Portable.BouncyCastle" Version="1.9.0" />
  </ItemGroup>
  <Target Name="GetPackagingOutputs" />
</Project><|MERGE_RESOLUTION|>--- conflicted
+++ resolved
@@ -7,48 +7,9 @@
     <Description>OPC UA Security X509 Certificates Class Library</Description>
     <IsPackable>true</IsPackable>
     <GenerateDocumentationFile>true</GenerateDocumentationFile>
-  </PropertyGroup>
-  <PropertyGroup Condition="'$(TargetFramework)' == 'netstandard2.1'">
     <DefineConstants>$(DefineConstants);ECC_SUPPORT</DefineConstants>
   </PropertyGroup>
-  <PropertyGroup Condition="'$(TargetFramework)' == 'net472'">
-    <DefineConstants>$(DefineConstants);ECC_SUPPORT</DefineConstants>
-  </PropertyGroup>
-  <PropertyGroup Condition="'$(TargetFramework)' == 'net5.0'">
-    <DefineConstants>$(DefineConstants);ECC_SUPPORT</DefineConstants>
-  </PropertyGroup>
-<<<<<<< HEAD
-  <PropertyGroup Condition="'$(TargetFramework)' == 'net6.0'">
-    <DefineConstants>$(DefineConstants);ECC_SUPPORT</DefineConstants>
-  </PropertyGroup>
-=======
-
-  <PropertyGroup Condition="'$(TargetFramework)' == 'net6.0'">
-    <DefineConstants>$(DefineConstants);ECC_SUPPORT</DefineConstants>
-  </PropertyGroup>
-
->>>>>>> da005ce2
-  <PropertyGroup Condition="'$(Configuration)' == 'Debug'">
-    <PackageId>$(PackageId).Debug</PackageId>
-  </PropertyGroup>
-  <PropertyGroup Condition="'$(SignAssembly)' == 'true'">
-    <DefineConstants>$(DefineConstants);SIGNASSEMBLY</DefineConstants>
-  </PropertyGroup>
-  <ItemGroup>
-    <None Remove="C:\git\furly\opc-connect\ua\/Licenses/OPC Foundation REDISTRIBUTABLES Agreement of Use.txt" />
-    <None Remove="C:\git\furly\opc-connect\ua\/nuget/logo.jpg" />
-  </ItemGroup>
   <ItemGroup>
     <PackageReference Include="System.Formats.Asn1" Version="6.0.0" />
   </ItemGroup>
-  <ItemGroup Condition="'$(TargetFramework)' == 'net462'">
-    <PackageReference Include="Portable.BouncyCastle" Version="1.9.0" />
-  </ItemGroup>
-  <ItemGroup Condition="'$(TargetFramework)' == 'net472'">
-    <PackageReference Include="Portable.BouncyCastle" Version="1.9.0" />
-  </ItemGroup>
-  <ItemGroup Condition="'$(TargetFramework)' == 'netstandard2.0'">
-    <PackageReference Include="Portable.BouncyCastle" Version="1.9.0" />
-  </ItemGroup>
-  <Target Name="GetPackagingOutputs" />
 </Project>