--- conflicted
+++ resolved
@@ -84,11 +84,8 @@
                 this.Endpoint.EndpointUrl,
                 null, 
                 profileUris,
-<<<<<<< HEAD
-                cancellationToken).ConfigureAwait(false);
-            return response.Endpoints;
-=======
-                out endpoints);
+                cancellationToken).ConfigureAwait(false);
+            EndpointDescriptionCollection endpoints = response.Endpoints;
 
             // if a server is behind a firewall, can only be accessed with a FQDN or IP address
             // it may return URLs that are not accessible to the client. This problem can be avoided 
@@ -119,7 +116,6 @@
             }
 
             return endpoints;
->>>>>>> 5067b947
         }
 
         /// <summary>
