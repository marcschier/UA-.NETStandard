--- conflicted
+++ resolved
@@ -315,31 +315,9 @@
 
                     if (listeningSocket == null)
                     {
-<<<<<<< HEAD
-                        // create the channel to manage incoming messages.
-                        channel = new TcpServerChannel(
-                            m_listenerId,
-                            this,
-                            m_bufferManager,
-                            m_quotas,
-                            m_serverCertificate,
-                            m_descriptions);
-
-                        // start accepting messages on the channel.
-                        channel.Attach(++m_lastChannelId, e.AcceptSocket);
-
-                        // save the channel for shutdown and reconnects.
-                        m_channels.Add(m_lastChannelId, channel);
-
-                        if (m_callback != null)
-                        {
-                            channel.SetRequestReceivedCallback(new TcpChannelRequestEventHandler(OnRequestReceivedAsync));
-                        }
-=======
                         Utils.Trace("OnAccept: Listensocket was null.");
                         e.Dispose();
                         return;
->>>>>>> 9dd62478
                     }
 
                     // check if the accept socket has been created.
@@ -358,7 +336,7 @@
 
                             if (m_callback != null)
                             {
-                                channel.SetRequestReceivedCallback(new TcpChannelRequestEventHandler(OnRequestReceived));
+                                channel.SetRequestReceivedCallback(new TcpChannelRequestEventHandler(OnRequestReceivedAsync));
                             }
 
                             // start accepting messages on the channel.
