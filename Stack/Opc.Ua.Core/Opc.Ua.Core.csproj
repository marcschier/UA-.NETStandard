--- conflicted
+++ resolved
@@ -9,15 +9,7 @@
     <IsPackable>true</IsPackable>
     <GenerateDocumentationFile>true</GenerateDocumentationFile>
   </PropertyGroup>
-  <PropertyGroup Condition="'$(Configuration)' == 'Debug'">
-    <PackageId>$(PackageId).Debug</PackageId>
-  </PropertyGroup>
-  <PropertyGroup Condition="'$(SignAssembly)' == 'true'">
-    <DefineConstants>$(DefineConstants);SIGNASSEMBLY</DefineConstants>
-  </PropertyGroup>
   <ItemGroup>
-    <None Remove="C:\git\furly\opc-connect\ua\/Licenses/OPC Foundation REDISTRIBUTABLES Agreement of Use.txt" />
-    <None Remove="C:\git\furly\opc-connect\ua\/nuget/logo.jpg" />
     <None Remove="Schema\Opc.Ua.NodeSet2.xml" />
     <None Remove="Schema\Opc.Ua.Types.bsd" />
     <None Remove="Schema\Opc.Ua.Types.xsd" />
@@ -39,14 +31,6 @@
     <PackageReference Include="Newtonsoft.Json" Version="13.0.1" />
   </ItemGroup>
   <ItemGroup>
-    <Folder Include="Properties\" />
-  </ItemGroup>
-  <ItemGroup>
     <ProjectReference Include="..\..\Libraries\Opc.Ua.Security.Certificates\Opc.Ua.Security.Certificates.csproj" />
   </ItemGroup>
-<<<<<<< HEAD
-=======
-
->>>>>>> da005ce2
-  <Target Name="GetPackagingOutputs" />
 </Project>